--- conflicted
+++ resolved
@@ -74,13 +74,10 @@
 func main() {
 	var params WhSvrDBParameters
 	var clientParams util.ClientParameters
-<<<<<<< HEAD
 	var s3params S3Params
-=======
 	var certFile string
 	var keyFile string
 
->>>>>>> 023680dc
 	flag.StringVar(&params.dbDriver, "db_driver", mysqlDBDriverDefault, "Database driver name, mysql is the default value")
 	flag.StringVar(&params.dbHost, "db_host", mysqlDBHostDefault, "Database host name.")
 	flag.StringVar(&params.dbPort, "db_port", mysqlDBPortDefault, "Database port number.")
