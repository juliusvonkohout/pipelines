/*
 * Copyright 2018 The Kubeflow Authors
 *
 * Licensed under the Apache License, Version 2.0 (the "License");
 * you may not use this file except in compliance with the License.
 * You may obtain a copy of the License at
 *
 * https://www.apache.org/licenses/LICENSE-2.0
 *
 * Unless required by applicable law or agreed to in writing, software
 * distributed under the License is distributed on an "AS IS" BASIS,
 * WITHOUT WARRANTIES OR CONDITIONS OF ANY KIND, either express or implied.
 * See the License for the specific language governing permissions and
 * limitations under the License.
 */

import Tooltip from '@material-ui/core/Tooltip';
import produce from 'immer';
import * as React from 'react';
import {Link} from 'react-router-dom';
import {classes} from 'typestyle';
import {ApiListPipelinesResponse, ApiPipeline, ApiResourceType} from '../apis/pipeline';
import CustomTable, {Column, CustomRendererProps, ExpandState, Row,} from '../components/CustomTable';
import {Description} from '../components/Description';
import {RoutePage, RouteParams} from '../components/Router';
import {ToolbarProps} from '../components/Toolbar';
import UploadPipelineDialog, {ImportMethod} from '../components/UploadPipelineDialog';
import {commonCss, padding} from '../Css';
import {Apis, ListRequest, PipelineSortKeys} from '../lib/Apis';
import Buttons, {ButtonKeys} from '../lib/Buttons';
import {errorToMessage, formatDateString} from '../lib/Utils';
import {Page, PageProps} from './Page';
import PipelineVersionList from './PipelineVersionList';
import {NamespaceContext} from 'src/lib/KubeflowClient';

interface DisplayPipeline extends ApiPipeline {
  expandState?: ExpandState;
}

interface PipelineListState {
  displayPipelines: DisplayPipeline[];
  selectedIds: string[];
  uploadDialogOpen: boolean;
  isNamespaceSelected: boolean;

  // selectedVersionIds is a map from string to string array.
  // For each pipeline, there is a list of selected version ids.
  selectedVersionIds: { [pipelineId: string]: string[] };
}

const descriptionCustomRenderer: React.FC<CustomRendererProps<string>> = (
  props: CustomRendererProps<string>,
) => {
  return <Description description={props.value || ''} forceInline={true} />;
};

class PipelineList extends Page<{ namespace?: string }, PipelineListState> {
  private _tableRef = React.createRef<CustomTable>();

  constructor(props: any) {
    super(props);

    this.state = {
      displayPipelines: [],
      selectedIds: [],
      uploadDialogOpen: false,
      isNamespaceSelected: false,
      selectedVersionIds: {},
    };
  }

  public getInitialToolbarState(): ToolbarProps {
    const buttons = new Buttons(this.props, this.refresh.bind(this));
    return {
      actions: buttons
        .newPipelineVersion('Upload pipeline', undefined, () => {
          return this.state.isNamespaceSelected ? this.props.namespace || '' : ''
        })
        .refresh(this.refresh.bind(this))
        .deletePipelinesAndPipelineVersions(
          () => this.state.selectedIds,
          () => this.state.selectedVersionIds,
          (pipelineId, ids) => this._selectionChanged(pipelineId, ids),
          false /* useCurrentResource */,
        )
        .getToolbarActionMap(),
      breadcrumbs: [],
      pageTitle: 'Pipelines',
      namespaceConfig: this.getNamespaceConfig()
    };
  }

  private getNamespaceConfig() {
    return {
      namespace: this.props.namespace,
      action: {
        title: 'Private Pipelines',
        tooltip: '',
        action: (event: React.ChangeEvent<HTMLInputElement>, checked: boolean) => {
<<<<<<< HEAD
          this.setStateSafe({isNamespaceSelected: checked}, () => {
            this.refresh().then();
          })
=======
          this.setStateSafe({isNamespaceSelected: checked})
          this.refresh();
>>>>>>> 0fc23816
        }
      }
    };
  }

  public render(): JSX.Element {
    const columns: Column[] = [
      {
        customRenderer: this._nameCustomRenderer,
        flex: 1,
        label: 'Pipeline name',
        sortKey: PipelineSortKeys.NAME,
      },
      { label: 'Description', flex: 3, customRenderer: descriptionCustomRenderer },
      { label: 'Uploaded on', sortKey: PipelineSortKeys.CREATED_AT, flex: 1 },
    ];

    const rows: Row[] = this.state.displayPipelines.map(p => {
      return {
        expandState: p.expandState,
        id: p.id!,
        otherFields: [p.name!, p.description!, formatDateString(p.created_at!)],
      };
    });

    return (
      <div className={classes(commonCss.page, padding(20, 'lr'))}>
        <CustomTable
          ref={this._tableRef}
          columns={columns}
          rows={rows}
          initialSortColumn={PipelineSortKeys.CREATED_AT}
          updateSelection={this._selectionChanged.bind(this, undefined)}
          selectedIds={this.state.selectedIds}
          reload={this._reload.bind(this)}
          toggleExpansion={this._toggleRowExpand.bind(this)}
          getExpandComponent={this._getExpandedPipelineComponent.bind(this)}
          filterLabel='Filter pipelines'
          emptyMessage='No pipelines found. Click "Upload pipeline" to start.'
        />

        <UploadPipelineDialog
          open={this.state.uploadDialogOpen}
          onClose={this._uploadDialogClosed.bind(this)}
        />
      </div>
    );
  }

  public async refresh(): Promise<void> {
    if (this._tableRef.current) {
      await this._tableRef.current.reload();
    }
  }

  private _toggleRowExpand(rowIndex: number): void {
    const displayPipelines = produce(this.state.displayPipelines, draft => {
      draft[rowIndex].expandState =
        draft[rowIndex].expandState === ExpandState.COLLAPSED
          ? ExpandState.EXPANDED
          : ExpandState.COLLAPSED;
    });

    this.setState({ displayPipelines });
  }

  private _getExpandedPipelineComponent(rowIndex: number): JSX.Element {
    const pipeline = this.state.displayPipelines[rowIndex];
    return (
      <PipelineVersionList
        pipelineId={pipeline.id}
        onError={() => null}
        {...this.props}
        selectedIds={this.state.selectedVersionIds[pipeline.id!] || []}
        noFilterBox={true}
        onSelectionChange={this._selectionChanged.bind(this, pipeline.id)}
        disableSorting={false}
        disablePaging={false}
      />
    );
  }

  private async _reload(request: ListRequest): Promise<string> {
    let response: ApiListPipelinesResponse | null = null;
    let displayPipelines: DisplayPipeline[];
    try {
      const resourceReference = this.getNamespacedResourceReferenceKey();
      if(this.state.isNamespaceSelected) {
        response = await Apis.pipelineServiceApi.listPipelines(
          request.pageToken,
          request.pageSize,
          request.sortBy,
          request.filter,
          resourceReference.keyType,
          resourceReference.keyId
        );
      } else {
        response = await Apis.pipelineServiceApi.listPipelines(
          request.pageToken,
          request.pageSize,
          request.sortBy,
          request.filter
        );
      }
      displayPipelines = response.pipelines || [];
      displayPipelines.forEach(exp => (exp.expandState = ExpandState.COLLAPSED));
      this.clearBanner();
    } catch (err) {
      await this.showPageError('Error: failed to retrieve list of pipelines.', err);
    }

    this.setStateSafe({ displayPipelines: (response && response.pipelines) || [] });

    return response ? response.next_page_token || '' : '';
  }

  private getNamespacedResourceReferenceKey() {
    let resourceReference: {
      keyType?: 'NAMESPACE';
      keyId?: string;
    } = {};
    if (this.props.namespace) {
      resourceReference = {
        keyType: 'NAMESPACE',
        keyId: this.props.namespace,
      };
    }
    return resourceReference;
  }

  private _nameCustomRenderer: React.FC<CustomRendererProps<string>> = (
    props: CustomRendererProps<string>,
  ) => {
    return (
      <Tooltip title={props.value || ''} enterDelay={300} placement='top-start'>
        <Link
          onClick={e => e.stopPropagation()}
          className={commonCss.link}
          to={RoutePage.PIPELINE_DETAILS_NO_VERSION.replace(':' + RouteParams.pipelineId, props.id)}
        >
          {props.value || ''}
        </Link>
      </Tooltip>
    );
  };

  // selection changes passed in via "selectedIds" can be
  // (1) changes of selected pipeline ids, and will be stored in "this.state.selectedIds" or
  // (2) changes of selected pipeline version ids, and will be stored in "selectedVersionIds" with key "pipelineId"
  private _selectionChanged(pipelineId: string | undefined, selectedIds: string[]): void {
    if (!!pipelineId) {
      // Update selected pipeline version ids.
      this.setStateSafe({
        selectedVersionIds: { ...this.state.selectedVersionIds, ...{ [pipelineId!]: selectedIds } },
      });
      const actions = this.props.toolbarProps.actions;
      actions[ButtonKeys.DELETE_RUN].disabled =
        this.state.selectedIds.length < 1 && selectedIds.length < 1;
      this.props.updateToolbar({ actions });
    } else {
      // Update selected pipeline ids.
      this.setStateSafe({ selectedIds });
      const selectedVersionIdsCt = this._deepCountDictionary(this.state.selectedVersionIds);
      const actions = this.props.toolbarProps.actions;
      actions[ButtonKeys.DELETE_RUN].disabled = selectedIds.length < 1 && selectedVersionIdsCt < 1;
      this.props.updateToolbar({ actions });
    }
  }

  private async _uploadDialogClosed(
    confirmed: boolean,
    name: string,
    file: File | null,
    url: string,
    method: ImportMethod,
    description?: string,
    namespace? : string,
  ): Promise<boolean> {
    console.log('aaaaaaaaaaaaa')

    if (
      !confirmed ||
      (method === ImportMethod.LOCAL && !file) ||
      (method === ImportMethod.URL && !url)
    ) {
      this.setStateSafe({ uploadDialogOpen: false });
      return false;
    }


    try {
      method === ImportMethod.LOCAL
        ? await Apis.uploadPipeline(name, description || '', file!, this.state.isNamespaceSelected ? namespace : undefined)
        : await Apis.pipelineServiceApi.createPipeline(this.getBodyForCreatePipeline(name, url));
      this.setStateSafe({ uploadDialogOpen: false });
      this.refresh();
      return true;
    } catch (err) {
      const errorMessage = await errorToMessage(err);
      this.showErrorDialog('Failed to upload pipeline', errorMessage);
      return false;
    }
  }

  private getBodyForCreatePipeline(name: string, url: string) {
    let body: ApiPipeline = {name, url: {pipeline_url: url}};
    console.log('getBodyForCreatePipeline ' , this.props.namespace)
    if (this.state.isNamespaceSelected) {
      body.resource_references = [
        {key: {type: ApiResourceType.NAMESPACE, id: this.props.namespace}}
      ]
    }
    return body;
  }

  private _deepCountDictionary(dict: { [pipelineId: string]: string[] }): number {
    return Object.keys(dict).reduce((count, pipelineId) => count + dict[pipelineId].length, 0);
  }
}

const EnhancedPipelineList: React.FC<PageProps> = props => {
  const namespace = React.useContext(NamespaceContext);

  return <PipelineList {...props} namespace={namespace} />;
};

export default EnhancedPipelineList;<|MERGE_RESOLUTION|>--- conflicted
+++ resolved
@@ -97,14 +97,8 @@
         title: 'Private Pipelines',
         tooltip: '',
         action: (event: React.ChangeEvent<HTMLInputElement>, checked: boolean) => {
-<<<<<<< HEAD
-          this.setStateSafe({isNamespaceSelected: checked}, () => {
-            this.refresh().then();
-          })
-=======
           this.setStateSafe({isNamespaceSelected: checked})
           this.refresh();
->>>>>>> 0fc23816
         }
       }
     };
